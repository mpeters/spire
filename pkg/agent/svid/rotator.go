package svid

import (
	"context"
	"crypto/ecdsa"
	"crypto/x509"
	"errors"
	"fmt"
	"sync"

	"github.com/andres-erbsen/clock"
	observer "github.com/imkira/go-observer"
	"github.com/spiffe/spire/pkg/agent/client"
	"github.com/spiffe/spire/pkg/common/telemetry"
	"github.com/spiffe/spire/pkg/common/util"
	"github.com/spiffe/spire/proto/agent/keymanager"
	"github.com/spiffe/spire/proto/api/node"
)

type Rotator interface {
	Run(ctx context.Context) error

	State() State
	Subscribe() observer.Stream
}

type rotator struct {
	c      *RotatorConfig
	client client.Client

	state observer.Property
	clk   clock.Clock

	// Mutex used to protect access to c.BundleStream.
	bsm *sync.RWMutex
}

type State struct {
	SVID []*x509.Certificate
	Key  *ecdsa.PrivateKey
}

// Run runs the rotator. It monitors the server SVID for expiration and rotates
// as necessary. It also watches for changes to the trust bundle.
func (r *rotator) Run(ctx context.Context) error {
	t := r.clk.Ticker(r.c.Interval)
	defer t.Stop()

	for {
		select {
		case <-ctx.Done():
			r.c.Log.Debug("Stopping SVID rotator")
			r.client.Release()
			return nil
		case <-t.C:
			if r.shouldRotate() {
				if err := r.rotateSVID(ctx); err != nil {
					r.c.Log.Errorf("Could not rotate agent SVID: %v", err)
				}
			}
		case <-r.c.BundleStream.Changes():
			r.bsm.Lock()
			r.c.BundleStream.Next()
			r.bsm.Unlock()
		}
	}
}

func (r *rotator) State() State {
	return r.state.Value().(State)
}

func (r *rotator) Subscribe() observer.Stream {
	return r.state.Observe()
}

// shouldRotate returns a boolean informing the caller of whether or not the
// SVID should be rotated.
func (r *rotator) shouldRotate() bool {
	s := r.state.Value().(State)

	ttl := s.SVID[0].NotAfter.Sub(r.clk.Now())
	watermark := s.SVID[0].NotAfter.Sub(s.SVID[0].NotBefore) / 2

	return ttl <= watermark
}

// rotateSVID asks SPIRE's server for a new agent's SVID.
func (r *rotator) rotateSVID(ctx context.Context) (err error) {
	counter := telemetry.StartCall(r.c.Metrics, "agent_svid", "rotate")
	defer counter.Done(&err)

	counter.AddLabel("spiffe_id", r.c.SpiffeID)
	r.c.Log.Debug("Rotating agent SVID")

	key, err := r.newKey(ctx)
	if err != nil {
		return err
	}

	csr, err := util.MakeCSR(key, r.c.SpiffeID)
	if err != nil {
		return err
	}

	update, err := r.client.FetchUpdates(ctx, &node.FetchX509SVIDRequest{Csrs: [][]byte{csr}})
	if err != nil {
		return err
	}

	if len(update.SVIDs) == 0 {
		return errors.New("no SVID received when rotating agent SVID")
	}

	svid, ok := update.SVIDs[r.c.SpiffeID]
	if !ok {
		return errors.New("it was not possible to get agent SVID from FetchX509SVID response")
	}
	certs, err := x509.ParseCertificates(svid.CertChain)
	if err != nil {
		return err
	}

	// We must release the client because its underlaying connection is tied to an
	// expired SVID, so next time the client is used, it will get a new connection with
	// the most up-to-date SVID.
	r.client.Release()

	s := State{
		SVID: certs,
		Key:  key,
	}

	r.state.Update(s)
	return nil
}

func (r *rotator) newKey(ctx context.Context) (*ecdsa.PrivateKey, error) {
	km := r.c.Catalog.GetKeyManager()
	resp, err := km.GenerateKeyPair(ctx, &keymanager.GenerateKeyPairRequest{})
	if err != nil {
		return nil, fmt.Errorf("generate key pair: %v", err)
	}

	return x509.ParseECPrivateKey(resp.PrivateKey)
<<<<<<< HEAD
=======
}

func (r *rotator) storeKey(ctx context.Context, key *ecdsa.PrivateKey) error {
	km := r.c.Catalog.GetKeyManager()

	keyBytes, err := x509.MarshalECPrivateKey(key)
	if err != nil {
		return err
	}

	if _, err := km.StorePrivateKey(ctx, &keymanager.StorePrivateKeyRequest{PrivateKey: keyBytes}); err != nil {
		r.c.Log.Errorf("could not store new agent key pair: %v", err)
		r.c.Log.Warn("Error encountered while storing new agent key pair. Is your KeyManager plugin is up-to-date?")

		// This error is not returned, to preserve backwards-compability with KeyManagers that were built against the old interface.
		// If the StorePrivateKey() method isn't avaiable on the plugin, we get a "not implemented" error, which we
		// should ignore for now, but log an error and warning.
		// return fmt.Errorf("store key pair: %v", err)
	}

	return nil
>>>>>>> 87c57221
}<|MERGE_RESOLUTION|>--- conflicted
+++ resolved
@@ -143,28 +143,4 @@
 	}
 
 	return x509.ParseECPrivateKey(resp.PrivateKey)
-<<<<<<< HEAD
-=======
-}
-
-func (r *rotator) storeKey(ctx context.Context, key *ecdsa.PrivateKey) error {
-	km := r.c.Catalog.GetKeyManager()
-
-	keyBytes, err := x509.MarshalECPrivateKey(key)
-	if err != nil {
-		return err
-	}
-
-	if _, err := km.StorePrivateKey(ctx, &keymanager.StorePrivateKeyRequest{PrivateKey: keyBytes}); err != nil {
-		r.c.Log.Errorf("could not store new agent key pair: %v", err)
-		r.c.Log.Warn("Error encountered while storing new agent key pair. Is your KeyManager plugin is up-to-date?")
-
-		// This error is not returned, to preserve backwards-compability with KeyManagers that were built against the old interface.
-		// If the StorePrivateKey() method isn't avaiable on the plugin, we get a "not implemented" error, which we
-		// should ignore for now, but log an error and warning.
-		// return fmt.Errorf("store key pair: %v", err)
-	}
-
-	return nil
->>>>>>> 87c57221
 }