#!/bin/bash

test-mysql() {
    SERVICE=$1

    docker-up "${SERVICE}"

<<<<<<< HEAD
    # Wait for mysql to be available
    MAXCHECKS=15
=======
    # Wait up to two minutes for mysql to be available. It should come up
    # pretty quick on developer machines but Travis is slow.
    NUMCHECKS=40
>>>>>>> 2d9384b3
    CHECKINTERVAL=3
    READY=
    for ((i=1;i<=MAXCHECKS;i++)); do
        log-info "waiting for ${SERVICE} ($i of $MAXCHECKS max)..."
        if docker-compose exec "${SERVICE}" mysql -uspire -ptest -e "show databases;" > /dev/null; then
            READY=1
            break
        fi
    done

    if [ -z ${READY} ]; then
        fail-now "timed out waiting for ${SERVICE} to be ready"
    fi

    log-info "running tests against ${SERVICE}..."
    ./mysql.test || fail-now "tests failed"
    docker-stop "${SERVICE}"
}

test-mysql mysql-5-5 || exit 1
test-mysql mysql-5-6 || exit 1
test-mysql mysql-5-7 || exit 1
test-mysql mysql-8-0 || exit 1<|MERGE_RESOLUTION|>--- conflicted
+++ resolved
@@ -5,14 +5,9 @@
 
     docker-up "${SERVICE}"
 
-<<<<<<< HEAD
-    # Wait for mysql to be available
-    MAXCHECKS=15
-=======
     # Wait up to two minutes for mysql to be available. It should come up
     # pretty quick on developer machines but Travis is slow.
-    NUMCHECKS=40
->>>>>>> 2d9384b3
+    MAXCHECKS=40
     CHECKINTERVAL=3
     READY=
     for ((i=1;i<=MAXCHECKS;i++)); do
